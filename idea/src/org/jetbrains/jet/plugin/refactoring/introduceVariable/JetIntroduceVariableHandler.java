--- conflicted
+++ resolved
@@ -38,12 +38,6 @@
 import org.jetbrains.jet.lang.psi.*;
 import org.jetbrains.jet.lang.resolve.BindingContext;
 import org.jetbrains.jet.lang.resolve.java.AnalyzerFacadeForJVM;
-<<<<<<< HEAD
-import org.jetbrains.jet.lang.resolve.java.CompilerDependencies;
-import org.jetbrains.jet.lang.resolve.java.CompilerSpecialMode;
-import org.jetbrains.jet.lang.types.lang.JetStandardLibrary;
-=======
->>>>>>> 652be4ed
 import org.jetbrains.jet.lang.types.JetType;
 import org.jetbrains.jet.lang.types.NamespaceType;
 import org.jetbrains.jet.lang.types.checker.JetTypeChecker;
@@ -105,13 +99,7 @@
                 return;
             }
         }
-<<<<<<< HEAD
-        BindingContext bindingContext = AnalyzerFacadeForJVM.analyzeFileWithCache((JetFile) expression.getContainingFile(),
-                AnalyzerFacadeForJVM.SINGLE_DECLARATION_PROVIDER, CompilerSpecialMode.REGULAR, CompilerDependencies.compilerDependenciesForProduction(CompilerSpecialMode.REGULAR))
-                .getBindingContext();
-=======
         BindingContext bindingContext = AnalyzeSingleFileUtil.getContextForSingleFile((JetFile)expression.getContainingFile());
->>>>>>> 652be4ed
         final JetType expressionType = bindingContext.get(BindingContext.EXPRESSION_TYPE, expression); //can be null or error type
         if (expressionType instanceof NamespaceType) {
             showErrorHint(project, editor, JetRefactoringBundle.message("cannot.refactor.namespace.expression"));
@@ -382,13 +370,7 @@
 
         final ArrayList<JetExpression> result = new ArrayList<JetExpression>();
 
-<<<<<<< HEAD
-        final BindingContext bindingContext = AnalyzerFacadeForJVM.analyzeFileWithCache((JetFile) expression.getContainingFile(),
-                AnalyzerFacadeForJVM.SINGLE_DECLARATION_PROVIDER, CompilerSpecialMode.REGULAR, CompilerDependencies.compilerDependenciesForProduction(CompilerSpecialMode.REGULAR))
-                    .getBindingContext();
-=======
         final BindingContext bindingContext = AnalyzeSingleFileUtil.getContextForSingleFile((JetFile)expression.getContainingFile());
->>>>>>> 652be4ed
 
         JetVisitorVoid visitor = new JetVisitorVoid() {
             @Override
