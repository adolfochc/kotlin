// Copyright 2000-2019 JetBrains s.r.o. Use of this source code is governed by the Apache 2.0 license that can be found in the LICENSE file.
@file:JvmName("GradleProjectImportUtil")
package org.jetbrains.plugins.gradle.service.project.open

import com.intellij.openapi.externalSystem.util.ExternalSystemApiUtil
import com.intellij.openapi.externalSystem.util.ExternalSystemBundle
import com.intellij.openapi.project.Project
import com.intellij.openapi.projectRoots.Sdk
import com.intellij.openapi.ui.Messages
import com.intellij.openapi.ui.ValidationInfo
import com.intellij.openapi.util.io.FileUtil
import com.intellij.openapi.vfs.LocalFileSystem
import com.intellij.openapi.vfs.VirtualFile
<<<<<<< HEAD
import com.intellij.platform.PlatformProjectOpenProcessor
import com.intellij.util.EnvironmentUtil
import com.intellij.util.io.exists
import com.intellij.util.text.nullize
import org.gradle.util.GradleVersion
import org.jetbrains.annotations.ApiStatus
import org.jetbrains.plugins.gradle.service.GradleInstallationManager
import org.jetbrains.plugins.gradle.settings.DistributionType
import org.jetbrains.plugins.gradle.settings.DistributionType.DEFAULT_WRAPPED
=======
import org.jetbrains.annotations.ApiStatus
>>>>>>> 93b17785
import org.jetbrains.plugins.gradle.settings.GradleProjectSettings
import org.jetbrains.plugins.gradle.util.GradleConstants

<<<<<<< HEAD
private fun isGradleProjectFile(file: VirtualFile): Boolean {
  return !file.isDirectory && GradleConstants.BUILD_FILE_EXTENSIONS.any { file.name.endsWith(it) }
}

fun canImportProjectFrom(file: VirtualFile): Boolean {
  if (!file.isDirectory) return isGradleProjectFile(file)
  return file.children.any(::isGradleProjectFile)
}

@ApiStatus.Experimental
fun openProject(projectFile: VirtualFile, projectToClose: Project?, forceOpenInNewFrame: Boolean): Project? {
  if (!canImportProjectFrom(projectFile)) return null
  val projectDirectory = findExternalProjectDirectory(projectFile)
  if (focusOnOpenedSameProject(projectDirectory.path)) return null
  if (canOpenPlatformProject(projectDirectory)) {
    return openPlatformProject(projectDirectory, projectToClose, forceOpenInNewFrame)
  }
  val project = createProject(projectDirectory) ?: return null
  importProject(projectDirectory.path, project)
  if (!forceOpenInNewFrame) closePreviousProject(projectToClose)
  ProjectManagerEx.getInstanceEx().openProject(project)
  return project
}

@ApiStatus.Experimental
fun importProject(projectDirectory: String, project: Project) {
  LOG.info("Import project at $projectDirectory")
  val projectSdk = ProjectRootManager.getInstance(project).projectSdk
  val gradleProjectSettings = GradleProjectSettings()
  setupGradleSettings(gradleProjectSettings, projectDirectory, project, projectSdk)
  attachGradleProjectAndRefresh(gradleProjectSettings, project)
  ProjectUtil.updateLastProjectLocation(projectDirectory)
  project.save()
}

private fun canOpenPlatformProject(projectDirectory: VirtualFile): Boolean {
  if (!PlatformProjectOpenProcessor.getInstance().canOpenProject(projectDirectory)) return false
  if (isChildExistsUsingIo(projectDirectory, Project.DIRECTORY_STORE_FOLDER)) return true
  if (isChildExistsUsingIo(projectDirectory, projectDirectory.name + ProjectFileType.DOT_DEFAULT_EXTENSION)) return true
  return false
}

private fun isChildExistsUsingIo(parent: VirtualFile, name: String): Boolean {
  return try {
    Paths.get(FileUtil.toSystemDependentName(parent.path), name).exists()
  }
  catch (e: InvalidPathException) {
    false
  }
}

private fun focusOnOpenedSameProject(projectDirectory: String): Boolean {
  for (project in ProjectManager.getInstance().openProjects) {
    if (ProjectUtil.isSameProject(projectDirectory, project)) {
      ProjectUtil.focusProjectWindow(project, false)
      return true
=======
fun canOpenGradleProject(file: VirtualFile): Boolean =
  GradleOpenProjectProvider().canOpenProject(file)

fun openGradleProject(projectFile: VirtualFile, projectToClose: Project?, forceOpenInNewFrame: Boolean): Project? =
  GradleOpenProjectProvider().openProject(projectFile, projectToClose, forceOpenInNewFrame)

@ApiStatus.Experimental
@JvmOverloads
fun canLinkAndRefreshGradleProject(projectFilePath: String, project: Project, showValidationDialog: Boolean = true): Boolean {
  val validationInfo = validateGradleProject(projectFilePath, project) ?: return true
  if (showValidationDialog) {
    val title = ExternalSystemBundle.message("error.project.import.error.title")
    when (validationInfo.warning) {
      true -> Messages.showWarningDialog(project, validationInfo.message, title)
      else -> Messages.showErrorDialog(project, validationInfo.message, title)
>>>>>>> 93b17785
    }
  }
  return false
}

fun linkAndRefreshGradleProject(projectFilePath: String, project: Project) {
  val localFileSystem = LocalFileSystem.getInstance()
  val projectFile = localFileSystem.refreshAndFindFileByPath(projectFilePath)
  if (projectFile == null) {
    val shortPath = FileUtil.getLocationRelativeToUserHome(FileUtil.toSystemDependentName(projectFilePath), false)
    throw IllegalArgumentException(ExternalSystemBundle.message("error.project.does.not.exist", "Gradle", shortPath))
  }
  GradleOpenProjectProvider().linkToExistingProject(projectFile, project)
}

fun setupGradleSettings(settings: GradleProjectSettings, projectDirectory: String, project: Project, projectSdk: Sdk? = null) =
  GradleOpenProjectProvider().setupGradleSettings(settings, projectDirectory, project, projectSdk)

private fun validateGradleProject(projectFilePath: String, project: Project): ValidationInfo? {
  val systemSettings = ExternalSystemApiUtil.getSettings(project, GradleConstants.SYSTEM_ID)
  val localFileSystem = LocalFileSystem.getInstance()
  val projectFile = localFileSystem.refreshAndFindFileByPath(projectFilePath)
  if (projectFile == null) {
    val shortPath = FileUtil.getLocationRelativeToUserHome(FileUtil.toSystemDependentName(projectFilePath), false)
    return ValidationInfo(ExternalSystemBundle.message("error.project.does.not.exist", "Gradle", shortPath))
  }
<<<<<<< HEAD
}

private fun findExternalProjectDirectory(file: VirtualFile): VirtualFile {
  if (!file.isDirectory) return file.parent
  return file
}

private fun createProject(projectDirectory: VirtualFile): Project? {
  val projectManager = ProjectManagerEx.getInstanceEx()
  val project = projectManager.createProject(projectDirectory.name, projectDirectory.path)
  project?.putUserData(ExternalSystemDataKeys.NEWLY_IMPORTED_PROJECT, true)
  return project
}

fun setupGradleSettings(settings: GradleProjectSettings, projectDirectory: String, project: Project, projectSdk: Sdk? = null) {
  GradleSettings.getInstance(project).setupGradleSettings()
  settings.setupGradleProjectSettings(projectDirectory, project, projectSdk)
}

private fun GradleSettings.setupGradleSettings() {
  gradleVmOptions = GRADLE_VM_OPTIONS ?: gradleVmOptions
  isOfflineWork = GRADLE_OFFLINE?.toBoolean() ?: isOfflineWork
  serviceDirectoryPath = GRADLE_SERVICE_DIRECTORY ?: serviceDirectoryPath
  if (ExternalSystemUtil.isNewProject(project) && linkedProjectsSettings.isEmpty()) {
    storeProjectFilesExternally = true
  }
}

private fun GradleProjectSettings.setupGradleProjectSettings(projectDirectory: String, project: Project, projectSdk: Sdk? = null) {
  externalProjectPath = projectDirectory
  isUseAutoImport = false
  isUseQualifiedModuleNames = true
  distributionType = GRADLE_DISTRIBUTION_TYPE?.let(DistributionType::valueOf) ?: DEFAULT_WRAPPED
  gradleHome = GRADLE_HOME ?: suggestGradleHome()
  gradleJvm = suggestGradleJvm(project, projectSdk, resolveGradleVersion())
}

private fun suggestGradleHome(): String? {
  val installationManager = ServiceManager.getService(GradleInstallationManager::class.java)
  val lastUsedGradleHome = GradleUtil.getLastUsedGradleHome().nullize()
  if (lastUsedGradleHome != null) return lastUsedGradleHome
  val gradleHome = installationManager.autodetectedGradleHome ?: return null
  return FileUtil.toCanonicalPath(gradleHome.path)
}

private fun suggestGradleJvm(project: Project, projectSdk: Sdk?, gradleVersion: GradleVersion): String? {
  with(SettingsContext(project, projectSdk, gradleVersion)) {
    return getGradleJdkReference()
           ?: getProjectJdkReference()
           ?: getMostRecentJdkReference()
           ?: getJavaHomeJdkReference()
           ?: getAndAddExternalJdkReference()
  }
}

private class SettingsContext(val project: Project, val projectSdk: Sdk?, val gradleVersion: GradleVersion)

private fun SettingsContext.getGradleJdkReference(): String? {
  val settings = ExternalSystemApiUtil.getSettings(project, SYSTEM_ID)
  return settings.getLinkedProjectsSettings()
    .filterIsInstance<GradleProjectSettings>()
    .mapNotNull { it.gradleJvm }
    .firstOrNull()
}

private fun SettingsContext.getJavaHomeJdkReference(): String? {
  val javaHome = EnvironmentUtil.getEnvironmentMap()["JAVA_HOME"] ?: return null
  val jdk = GradleJdk.valueOf(javaHome) ?: return null
  if (!jdk.isSupported(gradleVersion)) return null
  val simpleJavaSdkType = SimpleJavaSdkType.getInstance()
  val sdkName = simpleJavaSdkType.suggestSdkName(null, javaHome)
  simpleJavaSdkType.createJdk(sdkName, javaHome)
  return ExternalSystemJdkUtil.USE_JAVA_HOME
}

private fun SettingsContext.getProjectJdkReference(): String? {
  val projectSdk = projectSdk ?: ProjectRootManager.getInstance(project).projectSdk
  val projectJdk = projectSdk?.let(GradleJdk.Companion::valueOf) ?: return null
  if (!projectJdk.isSupported(gradleVersion)) return null
  return ExternalSystemJdkUtil.USE_PROJECT_JDK
}

private fun SettingsContext.getMostRecentJdkReference(): String? {
  val projectJdkTable = ProjectJdkTable.getInstance()
  val javaSdkType = ExternalSystemJdkUtil.getJavaSdkType()
  val jdk = projectJdkTable.getSdksOfType(javaSdkType)
    .mapNotNull { GradleJdk.valueOf(it) }
    .filter { it.isSupported(gradleVersion) }
    .maxBy { it.version }
  return jdk?.name
}

private fun SettingsContext.getAndAddExternalJdkReference(): String? {
  val jdk = ExternalSystemJdkUtil.suggestJdkHomePaths()
    .mapNotNull { GradleJdk.valueOf(it) }
    .filter { it.isSupported(gradleVersion) }
    .maxBy { it.version }
  if (jdk == null) return null
  return ExternalSystemJdkUtil.addJdk(jdk.homePath).name
=======
  val projectDirectory = if (projectFile.isDirectory) projectFile else projectFile.parent
  val projectSettings = systemSettings.getLinkedProjectSettings(projectDirectory.path)
  if (projectSettings != null) return ValidationInfo(ExternalSystemBundle.message("error.project.already.registered"))
  return null
>>>>>>> 93b17785
}<|MERGE_RESOLUTION|>--- conflicted
+++ resolved
@@ -11,80 +11,10 @@
 import com.intellij.openapi.util.io.FileUtil
 import com.intellij.openapi.vfs.LocalFileSystem
 import com.intellij.openapi.vfs.VirtualFile
-<<<<<<< HEAD
-import com.intellij.platform.PlatformProjectOpenProcessor
-import com.intellij.util.EnvironmentUtil
-import com.intellij.util.io.exists
-import com.intellij.util.text.nullize
-import org.gradle.util.GradleVersion
 import org.jetbrains.annotations.ApiStatus
-import org.jetbrains.plugins.gradle.service.GradleInstallationManager
-import org.jetbrains.plugins.gradle.settings.DistributionType
-import org.jetbrains.plugins.gradle.settings.DistributionType.DEFAULT_WRAPPED
-=======
-import org.jetbrains.annotations.ApiStatus
->>>>>>> 93b17785
 import org.jetbrains.plugins.gradle.settings.GradleProjectSettings
 import org.jetbrains.plugins.gradle.util.GradleConstants
 
-<<<<<<< HEAD
-private fun isGradleProjectFile(file: VirtualFile): Boolean {
-  return !file.isDirectory && GradleConstants.BUILD_FILE_EXTENSIONS.any { file.name.endsWith(it) }
-}
-
-fun canImportProjectFrom(file: VirtualFile): Boolean {
-  if (!file.isDirectory) return isGradleProjectFile(file)
-  return file.children.any(::isGradleProjectFile)
-}
-
-@ApiStatus.Experimental
-fun openProject(projectFile: VirtualFile, projectToClose: Project?, forceOpenInNewFrame: Boolean): Project? {
-  if (!canImportProjectFrom(projectFile)) return null
-  val projectDirectory = findExternalProjectDirectory(projectFile)
-  if (focusOnOpenedSameProject(projectDirectory.path)) return null
-  if (canOpenPlatformProject(projectDirectory)) {
-    return openPlatformProject(projectDirectory, projectToClose, forceOpenInNewFrame)
-  }
-  val project = createProject(projectDirectory) ?: return null
-  importProject(projectDirectory.path, project)
-  if (!forceOpenInNewFrame) closePreviousProject(projectToClose)
-  ProjectManagerEx.getInstanceEx().openProject(project)
-  return project
-}
-
-@ApiStatus.Experimental
-fun importProject(projectDirectory: String, project: Project) {
-  LOG.info("Import project at $projectDirectory")
-  val projectSdk = ProjectRootManager.getInstance(project).projectSdk
-  val gradleProjectSettings = GradleProjectSettings()
-  setupGradleSettings(gradleProjectSettings, projectDirectory, project, projectSdk)
-  attachGradleProjectAndRefresh(gradleProjectSettings, project)
-  ProjectUtil.updateLastProjectLocation(projectDirectory)
-  project.save()
-}
-
-private fun canOpenPlatformProject(projectDirectory: VirtualFile): Boolean {
-  if (!PlatformProjectOpenProcessor.getInstance().canOpenProject(projectDirectory)) return false
-  if (isChildExistsUsingIo(projectDirectory, Project.DIRECTORY_STORE_FOLDER)) return true
-  if (isChildExistsUsingIo(projectDirectory, projectDirectory.name + ProjectFileType.DOT_DEFAULT_EXTENSION)) return true
-  return false
-}
-
-private fun isChildExistsUsingIo(parent: VirtualFile, name: String): Boolean {
-  return try {
-    Paths.get(FileUtil.toSystemDependentName(parent.path), name).exists()
-  }
-  catch (e: InvalidPathException) {
-    false
-  }
-}
-
-private fun focusOnOpenedSameProject(projectDirectory: String): Boolean {
-  for (project in ProjectManager.getInstance().openProjects) {
-    if (ProjectUtil.isSameProject(projectDirectory, project)) {
-      ProjectUtil.focusProjectWindow(project, false)
-      return true
-=======
 fun canOpenGradleProject(file: VirtualFile): Boolean =
   GradleOpenProjectProvider().canOpenProject(file)
 
@@ -100,7 +30,6 @@
     when (validationInfo.warning) {
       true -> Messages.showWarningDialog(project, validationInfo.message, title)
       else -> Messages.showErrorDialog(project, validationInfo.message, title)
->>>>>>> 93b17785
     }
   }
   return false
@@ -127,110 +56,8 @@
     val shortPath = FileUtil.getLocationRelativeToUserHome(FileUtil.toSystemDependentName(projectFilePath), false)
     return ValidationInfo(ExternalSystemBundle.message("error.project.does.not.exist", "Gradle", shortPath))
   }
-<<<<<<< HEAD
-}
-
-private fun findExternalProjectDirectory(file: VirtualFile): VirtualFile {
-  if (!file.isDirectory) return file.parent
-  return file
-}
-
-private fun createProject(projectDirectory: VirtualFile): Project? {
-  val projectManager = ProjectManagerEx.getInstanceEx()
-  val project = projectManager.createProject(projectDirectory.name, projectDirectory.path)
-  project?.putUserData(ExternalSystemDataKeys.NEWLY_IMPORTED_PROJECT, true)
-  return project
-}
-
-fun setupGradleSettings(settings: GradleProjectSettings, projectDirectory: String, project: Project, projectSdk: Sdk? = null) {
-  GradleSettings.getInstance(project).setupGradleSettings()
-  settings.setupGradleProjectSettings(projectDirectory, project, projectSdk)
-}
-
-private fun GradleSettings.setupGradleSettings() {
-  gradleVmOptions = GRADLE_VM_OPTIONS ?: gradleVmOptions
-  isOfflineWork = GRADLE_OFFLINE?.toBoolean() ?: isOfflineWork
-  serviceDirectoryPath = GRADLE_SERVICE_DIRECTORY ?: serviceDirectoryPath
-  if (ExternalSystemUtil.isNewProject(project) && linkedProjectsSettings.isEmpty()) {
-    storeProjectFilesExternally = true
-  }
-}
-
-private fun GradleProjectSettings.setupGradleProjectSettings(projectDirectory: String, project: Project, projectSdk: Sdk? = null) {
-  externalProjectPath = projectDirectory
-  isUseAutoImport = false
-  isUseQualifiedModuleNames = true
-  distributionType = GRADLE_DISTRIBUTION_TYPE?.let(DistributionType::valueOf) ?: DEFAULT_WRAPPED
-  gradleHome = GRADLE_HOME ?: suggestGradleHome()
-  gradleJvm = suggestGradleJvm(project, projectSdk, resolveGradleVersion())
-}
-
-private fun suggestGradleHome(): String? {
-  val installationManager = ServiceManager.getService(GradleInstallationManager::class.java)
-  val lastUsedGradleHome = GradleUtil.getLastUsedGradleHome().nullize()
-  if (lastUsedGradleHome != null) return lastUsedGradleHome
-  val gradleHome = installationManager.autodetectedGradleHome ?: return null
-  return FileUtil.toCanonicalPath(gradleHome.path)
-}
-
-private fun suggestGradleJvm(project: Project, projectSdk: Sdk?, gradleVersion: GradleVersion): String? {
-  with(SettingsContext(project, projectSdk, gradleVersion)) {
-    return getGradleJdkReference()
-           ?: getProjectJdkReference()
-           ?: getMostRecentJdkReference()
-           ?: getJavaHomeJdkReference()
-           ?: getAndAddExternalJdkReference()
-  }
-}
-
-private class SettingsContext(val project: Project, val projectSdk: Sdk?, val gradleVersion: GradleVersion)
-
-private fun SettingsContext.getGradleJdkReference(): String? {
-  val settings = ExternalSystemApiUtil.getSettings(project, SYSTEM_ID)
-  return settings.getLinkedProjectsSettings()
-    .filterIsInstance<GradleProjectSettings>()
-    .mapNotNull { it.gradleJvm }
-    .firstOrNull()
-}
-
-private fun SettingsContext.getJavaHomeJdkReference(): String? {
-  val javaHome = EnvironmentUtil.getEnvironmentMap()["JAVA_HOME"] ?: return null
-  val jdk = GradleJdk.valueOf(javaHome) ?: return null
-  if (!jdk.isSupported(gradleVersion)) return null
-  val simpleJavaSdkType = SimpleJavaSdkType.getInstance()
-  val sdkName = simpleJavaSdkType.suggestSdkName(null, javaHome)
-  simpleJavaSdkType.createJdk(sdkName, javaHome)
-  return ExternalSystemJdkUtil.USE_JAVA_HOME
-}
-
-private fun SettingsContext.getProjectJdkReference(): String? {
-  val projectSdk = projectSdk ?: ProjectRootManager.getInstance(project).projectSdk
-  val projectJdk = projectSdk?.let(GradleJdk.Companion::valueOf) ?: return null
-  if (!projectJdk.isSupported(gradleVersion)) return null
-  return ExternalSystemJdkUtil.USE_PROJECT_JDK
-}
-
-private fun SettingsContext.getMostRecentJdkReference(): String? {
-  val projectJdkTable = ProjectJdkTable.getInstance()
-  val javaSdkType = ExternalSystemJdkUtil.getJavaSdkType()
-  val jdk = projectJdkTable.getSdksOfType(javaSdkType)
-    .mapNotNull { GradleJdk.valueOf(it) }
-    .filter { it.isSupported(gradleVersion) }
-    .maxBy { it.version }
-  return jdk?.name
-}
-
-private fun SettingsContext.getAndAddExternalJdkReference(): String? {
-  val jdk = ExternalSystemJdkUtil.suggestJdkHomePaths()
-    .mapNotNull { GradleJdk.valueOf(it) }
-    .filter { it.isSupported(gradleVersion) }
-    .maxBy { it.version }
-  if (jdk == null) return null
-  return ExternalSystemJdkUtil.addJdk(jdk.homePath).name
-=======
   val projectDirectory = if (projectFile.isDirectory) projectFile else projectFile.parent
   val projectSettings = systemSettings.getLinkedProjectSettings(projectDirectory.path)
   if (projectSettings != null) return ValidationInfo(ExternalSystemBundle.message("error.project.already.registered"))
   return null
->>>>>>> 93b17785
 }