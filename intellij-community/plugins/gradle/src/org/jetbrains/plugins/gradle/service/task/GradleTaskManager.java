--- conflicted
+++ resolved
@@ -21,14 +21,7 @@
 import com.intellij.openapi.util.UserDataHolderBase;
 import com.intellij.openapi.util.io.FileUtil;
 import com.intellij.openapi.util.text.StringUtil;
-<<<<<<< HEAD
-import com.intellij.util.ArrayUtilRt;
-import com.intellij.util.Consumer;
-import com.intellij.util.Function;
-import com.intellij.util.SystemProperties;
-=======
 import com.intellij.util.*;
->>>>>>> 93b17785
 import org.gradle.api.Task;
 import org.gradle.tooling.BuildLauncher;
 import org.gradle.tooling.CancellationTokenSource;
@@ -90,16 +83,11 @@
       settings == null ? new GradleExecutionSettings(null, null, DistributionType.BUNDLED, false) : settings;
 
     ForkedDebuggerConfiguration forkedDebuggerSetup = ForkedDebuggerConfiguration.parse(jvmParametersSetup);
-<<<<<<< HEAD
-    if (forkedDebuggerSetup != null && isGradleScriptDebug(settings)) {
-      effectiveSettings.withVmOption(forkedDebuggerSetup.getJvmAgentSetup(isJdk9orLater(effectiveSettings.getJavaHome())));
-=======
     if (forkedDebuggerSetup != null) {
       if (isGradleScriptDebug(settings)) {
         effectiveSettings.withVmOption(forkedDebuggerSetup.getJvmAgentSetup(isJdk9orLater(effectiveSettings.getJavaHome())));
       }
       effectiveSettings.putUserData(GradleRunConfiguration.DEBUGGER_DISPATCH_PORT_KEY, forkedDebuggerSetup.getForkSocketPort());
->>>>>>> 93b17785
     }
 
     CancellationTokenSource cancellationTokenSource = GradleConnector.newCancellationTokenSource();
@@ -192,10 +180,6 @@
             "//");
         }
       };
-<<<<<<< HEAD
-      boolean isTestExecution = Boolean.TRUE == effectiveSettings.getUserData(GradleConstants.RUN_TASK_AS_TEST);
-      resolverExtension.enhanceTaskProcessing(taskNames, jvmParametersSetup, initScriptConsumer, isTestExecution);
-=======
 
       Map<String, String> enhancementParameters = new HashMap<>();
       enhancementParameters.put(GradleProjectResolverExtension.JVM_PARAMETERS_SETUP_KEY, jvmParametersSetup);
@@ -213,7 +197,6 @@
 
 
       resolverExtension.enhanceTaskProcessing(taskNames, initScriptConsumer, enhancementParameters);
->>>>>>> 93b17785
     }
 
     if (!initScripts.isEmpty()) {
@@ -256,11 +239,6 @@
                                    @NotNull String projectPath,
                                    @NotNull String gradlePath,
                                    @Nullable String taskConfiguration,
-<<<<<<< HEAD
-                                   @Nullable final TaskCallback callback) {
-    final String taskName = taskClass.getSimpleName();
-    String paths = GradleExecutionHelper.getToolingExtensionsJarPaths(set(taskClass, GsonBuilder.class));
-=======
                                    @Nullable TaskCallback callback) {
     runCustomTask(project, executionName, taskClass, projectPath, gradlePath, taskConfiguration,
                   ProgressExecutionMode.IN_BACKGROUND_ASYNC, callback);
@@ -277,7 +255,6 @@
 
     String taskName = taskClass.getSimpleName();
     String paths = GradleExecutionHelper.getToolingExtensionsJarPaths(set(taskClass, GsonBuilder.class, ExternalSystemException.class));
->>>>>>> 93b17785
     String initScript = "initscript {\n" +
                         "  dependencies {\n" +
                         "    classpath files(" + paths + ")\n" +
@@ -286,12 +263,8 @@
                         "allprojects {\n" +
                         "  afterEvaluate { project ->\n" +
                         "    if(project.path == '" + gradlePath + "') {\n" +
-<<<<<<< HEAD
-                        "        project.tasks.create(name: '" + taskName + "', overwrite: true, type: " + taskClass.getName() + ") {\n" +
-=======
                         "        def overwrite = project.tasks.findByName('" + taskName + "') != null\n" +
                         "        project.tasks.create(name: '" + taskName + "', overwrite: overwrite, type: " + taskClass.getName() + ") {\n" +
->>>>>>> 93b17785
                         StringUtil.notNullize(taskConfiguration) + "\n" +
                         "        }\n" +
                         "    }\n" +
@@ -310,10 +283,6 @@
     settings.setVmOptions(gradleVmOptions);
     settings.setExternalSystemIdString(GradleConstants.SYSTEM_ID.getId());
     ExternalSystemUtil.runTask(settings, DefaultRunExecutor.EXECUTOR_ID, project, GradleConstants.SYSTEM_ID, callback,
-<<<<<<< HEAD
-                               ProgressExecutionMode.IN_BACKGROUND_ASYNC, false, userData);
-=======
                                progressExecutionMode, false, userData);
->>>>>>> 93b17785
   }
 }